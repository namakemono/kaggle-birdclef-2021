--- conflicted
+++ resolved
@@ -295,47 +295,7 @@
         "predictions": "birds"
     })
 
-<<<<<<< HEAD
 def get_prob_df(config, audio_paths):
-=======
-def run(training_config, config, prob_df, model_dict):
-    ####################################################
-    # テーブルコンペ部分のモデルの訓練
-    # 外部モデルが指定されているならスキップできるとかにする?
-    ####################################################
-    if training_config.min_rating:
-        print("before: %d" % len(prob_df))
-        prob_df = prob_df[prob_df["rating"] >= 3.0].reset_index(drop=True)
-        print("after: %d" % len(prob_df))
-    candidate_df = bird_recognition.candidate_extraction.make_candidates(
-        prob_df,
-        num_spieces=training_config.num_spieces,
-        num_candidates=training_config.num_candidates,
-        max_distance=training_config.max_distance
-    )
-    candidate_df = bird_recognition.feature_extraction.add_features(
-        candidate_df,
-        prob_df,
-        max_distance=training_config.max_distance
-    )
-    for mode in model_dict.keys():
-        print(f'training of {mode} is going...')
-        bird_recognition.training.train(
-            candidate_df,
-            prob_df,
-            num_kfolds=training_config.num_kfolds,
-            weight_rate=training_config.weight_rate,
-            verbose=True,
-            xgb_params=training_config.xgb_params,
-            mode=mode,
-            sampling_strategy=training_config.sampling_strategy,
-            random_state=training_config.random_state,
-        )
-
-    ######################################################
-    # 以下提出用
-    ######################################################
->>>>>>> 2a96285a
     data = pd.DataFrame(
          [(path.stem, *path.stem.split("_"), path) for path in Path(audio_paths).glob("*.ogg")],
         columns = ["filename", "id", "site", "date", "filepath"]
