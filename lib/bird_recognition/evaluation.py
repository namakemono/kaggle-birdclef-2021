--- conflicted
+++ resolved
@@ -327,11 +327,7 @@
             xgb_params=training_config.xgb_params,
             mode=mode,
             sampling_strategy=training_config.sampling_strategy,
-<<<<<<< HEAD
             random_state=training_config.random_state
-=======
-            random_state=training_config.random_state,
->>>>>>> 2a96285a
         )
 
     ######################################################
