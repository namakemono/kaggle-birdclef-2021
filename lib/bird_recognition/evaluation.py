import os
import sys
import re
import time
import numpy as np
import pandas as pd
from pathlib import Path
import pickle
from typing import List
from tqdm.notebook import tqdm

# sound
import librosa as lb
import soundfile as sf

# pytorch
import torch
from torch import nn
from  torch.utils.data import Dataset, DataLoader
from resnest.torch import resnest50

import bird_recognition

NUM_CLASSES = 397
SR = 32_000
DURATION = 5

DEVICE = torch.device("cuda" if torch.cuda.is_available() else "cpu")
print("DEVICE:", DEVICE)

# 提出用
TEST_AUDIO_ROOT = Path("../input/birdclef-2021/test_soundscapes")
SAMPLE_SUB_PATH = "../input/birdclef-2021/sample_submission.csv"
TARGET_PATH = None
    
if not len(list(TEST_AUDIO_ROOT.glob("*.ogg"))): # テスト用の音源がないなら検証用
    TEST_AUDIO_ROOT = Path("../input/birdclef-2021/train_soundscapes")
    SAMPLE_SUB_PATH = None
    # SAMPLE_SUB_PATH = "../input/birdclef-2021/sample_submission.csv"
    TARGET_PATH = Path("../input/birdclef-2021/train_soundscape_labels.csv")

def is_submit_mode() -> bool:
    """提出時かどうか"""
    return (TARGET_PATH is None)

class MelSpecComputer:
    def __init__(self, sr, n_mels, fmin, fmax, **kwargs):
        self.sr = sr
        self.n_mels = n_mels
        self.fmin = fmin
        self.fmax = fmax
        kwargs["n_fft"] = kwargs.get("n_fft", self.sr//10)
        kwargs["hop_length"] = kwargs.get("hop_length", self.sr//(10*4))
        self.kwargs = kwargs

    def __call__(self, y):

        melspec = lb.feature.melspectrogram(
            y, sr=self.sr, n_mels=self.n_mels, fmin=self.fmin, fmax=self.fmax, **self.kwargs,
        )

        melspec = lb.power_to_db(melspec).astype(np.float32)
        return melspec

def mono_to_color(X, eps=1e-6, mean=None, std=None):
    mean = mean or X.mean()
    std = std or X.std()
    X = (X - mean) / (std + eps)
    
    _min, _max = X.min(), X.max()

    if (_max - _min) > eps:
        V = np.clip(X, _min, _max)
        V = 255 * (V - _min) / (_max - _min)
        V = V.astype(np.uint8)
    else:
        V = np.zeros_like(X, dtype=np.uint8)

    return V

def crop_or_pad(y, length):
    if len(y) < length:
        y = np.concatenate([y, length - np.zeros(len(y))])
    elif len(y) > length:
        y = y[:length]
    return y

class BirdCLEFDataset(Dataset):
    def __init__(self, data, sr=SR, n_mels=128, fmin=0, fmax=None, duration=DURATION, step=None, res_type="kaiser_fast", resample=True):
        
        self.data = data
        
        self.sr = sr
        self.n_mels = n_mels
        self.fmin = fmin
        self.fmax = fmax or self.sr//2

        self.duration = duration
        self.audio_length = self.duration*self.sr
        self.step = step or self.audio_length
        
        self.res_type = res_type
        self.resample = resample

        self.mel_spec_computer = MelSpecComputer(
            sr=self.sr,
            n_mels=self.n_mels,
            fmin=self.fmin,
            fmax=self.fmax
        )
        self._cache_audio_to_images = {} # audio filepath -> images
        
    def __len__(self):
        return len(self.data)
    
    @staticmethod
    def normalize(image):
        image = image.astype("float32", copy=False) / 255.0
        image = np.stack([image, image, image])
        return image
    
    def audio_to_image(self, audio):
        melspec = self.mel_spec_computer(audio) 
        image = mono_to_color(melspec)
        image = self.normalize(image)
        return image

    def read_file(self, filepath):
        if not filepath in self._cache_audio_to_images:
            audio, orig_sr = sf.read(filepath, dtype="float32")

            if self.resample and orig_sr != self.sr:
                audio = lb.resample(audio, orig_sr, self.sr, res_type=self.res_type)

            audios = []
            for i in range(self.audio_length, len(audio) + self.step, self.step):
                start = max(0, i - self.audio_length)
                end = start + self.audio_length
                audios.append(audio[start:end])

            if len(audios[-1]) < self.audio_length:
                audios = audios[:-1]

            images = [self.audio_to_image(audio) for audio in audios]
            images = np.stack(images)
            self._cache_audio_to_images[filepath] = images
        return self._cache_audio_to_images[filepath]

        
    def __getitem__(self, idx):
        return self.read_file(self.data.loc[idx, "filepath"])

def load_net(checkpoint_path, num_classes=NUM_CLASSES):
    net = resnest50(pretrained=False)
    net.fc = nn.Linear(net.fc.in_features, num_classes)
    dummy_device = torch.device("cpu")
    d = torch.load(checkpoint_path, map_location=dummy_device)
    for key in list(d.keys()):
        d[key.replace("model.", "")] = d.pop(key)
    net.load_state_dict(d)
    net = net.to(DEVICE)
    net = net.eval()
    return net

@torch.no_grad()
def get_thresh_preds(out, thresh=None):
    thresh = thresh or THRESH
    o = (-out).argsort(1)
    npreds = (out > thresh).sum(1)
    preds = []
    for oo, npred in zip(o, npreds):
        preds.append(oo[:npred].cpu().numpy().tolist())
    return preds

def predict(nets, test_data, names=True):
    preds = []
    with torch.no_grad():
        for idx in  tqdm(list(range(len(test_data)))):
            xb = torch.from_numpy(test_data[idx]).to(DEVICE)
            pred = 0.
            for net in nets:
                o = net(xb)
                o = torch.sigmoid(o)
                pred += o
            pred /= len(nets)
            if names:
                pred = bird_recognition.datasets.get_bird_columns(get_thresh_preds(pred))

            preds.append(pred)
    return preds

def optimize(
    candidate_df:pd.DataFrame,
    prob_df:pd.DataFrame,
    num_kfolds:int,
    weights_filepath_dict:dict, #example: {'lgbm':['filepath1', 'filepath2'], 'xgb':['filepath1', 'filepath2']}
):
    feature_names = bird_recognition.feature_extraction.get_feature_names()
    X = candidate_df[feature_names].values
    y_preda_list = []
    for kfold_index in range(num_kfolds):
        for mode in weights_filepath_dict.keys():
            clf = pickle.load(open(weights_filepath_dict[mode][kfold_index], "rb"))
            if mode=='lgbm':
                y_preda = clf.predict(X.astype(np.float32))
            else:
                y_preda = clf.predict_proba(X)[:,1]
            y_preda_list.append(y_preda)
    y_preda = np.mean(y_preda_list, axis=0)
    def f(th):
        _df = candidate_df[y_preda > th]
        if len(_df) == 0:
            return 0
        _gdf = _df.groupby(
            ["audio_id", "seconds"],
            as_index=False
        )["label"].apply(
            lambda _: " ".join(_)
        ).rename(columns={
            "label": "predictions"
        })
        submission_df = pd.merge(
            prob_df[["row_id", "audio_id", "seconds", "birds"]],
            _gdf,
            how="left",
            on=["audio_id", "seconds"]
        )
        submission_df.loc[submission_df["predictions"].isnull(), "predictions"] = "nocall"
        return submission_df.apply(
            lambda row: bird_recognition.metrics.get_metrics(row["birds"], row["predictions"])["f1"],
            axis=1
        ).mean()
    lb, ub = 0, 1
    for k in range(30):
        th1 = (lb * 2 + ub) / 3
        th2 = (lb + ub * 2) / 3
        if f(th1) < f(th2):
            lb = th1
        else:
            ub = th2
    th = (lb + ub) / 2
    print("-" * 30)
    print("## 下記の閾値をメモして，動作確認時にモデル動作確認用のF1値と一致していることを確認")
    print("📌best threshold: %f" % th)
    print("best F1: %f" % f(th))
    return th

def make_submission(
    candidate_df:pd.DataFrame,
    prob_df:pd.DataFrame,
    num_kfolds:int,
    th:float,
    weights_filepath_dict:dict,
):
    feature_names = bird_recognition.feature_extraction.get_feature_names()
    X = candidate_df[feature_names].values
    y_preda_list = []
    for kfold_index in range(num_kfolds):
        for mode in weights_filepath_dict.keys():
            clf = pickle.load(open(weights_filepath_dict[mode][kfold_index], "rb"))
            if mode=='lgbm':
                y_preda = clf.predict(X.astype(np.float32))
            else:
                y_preda = clf.predict_proba(X)[:,1]
            y_preda_list.append(y_preda)
    y_preda = np.mean(y_preda_list, axis=0)  
    _gdf = candidate_df[y_preda > th].groupby(
        ["audio_id", "seconds"],
        as_index=False
    )["label"].apply(
        lambda _: " ".join(_)
    ).rename(columns={
        "label": "predictions"
    })
    submission_df = pd.merge(
        prob_df[["row_id", "audio_id", "seconds", "birds"]],
        _gdf,
        how="left",
        on=["audio_id", "seconds"]
    )
    submission_df.loc[submission_df["predictions"].isnull(), "predictions"] = "nocall"
    if TARGET_PATH:
        score_df = pd.DataFrame(
            submission_df.apply(
                lambda row: bird_recognition.metrics.get_metrics(row["birds"], row["predictions"]),
                axis=1
            ).tolist()
        )
        print("-" * 30)
        print("図鑑で学習済みモデルでのCVスコア(モデルの動作確認用)")
        print("F1: %.4f" % score_df["f1"].mean())
        print("Recall: %.4f" % score_df["rec"].mean())
        print("Precision: %.4f" % score_df["prec"].mean())
    return submission_df[["row_id", "predictions"]].rename(columns={
        "predictions": "birds"
    })

<<<<<<< HEAD
def run(training_config, config, prob_df, model_dict):
=======
def run(training_config, config, prob_df):
    ####################################################
    # テーブルコンペ部分のモデルの訓練
    # 外部モデルが指定されているならスキップできるとかにする? 
    ####################################################
>>>>>>> 7e897ee8
    if training_config.min_rating:
        print("before: %d" % len(prob_df))
        prob_df = prob_df[prob_df["rating"] >= 3.0].reset_index(drop=True)
        print("after: %d" % len(prob_df))
    candidate_df = bird_recognition.candidate_extraction.make_candidates(
        prob_df,
        num_spieces=training_config.num_spieces,
        num_candidates=training_config.num_candidates,
        max_distance=training_config.max_distance
    )
    candidate_df = bird_recognition.feature_extraction.add_features(
        candidate_df,
        prob_df,
        max_distance=training_config.max_distance
    )
    for mode in model_dict.keys():
        print(f'training of {mode} is going...')
        bird_recognition.training.train(
            candidate_df,
            prob_df,
            num_kfolds=training_config.num_kfolds,
            weight_rate=training_config.weight_rate,
            verbose=True,
            xgb_params=training_config.xgb_params,
            mode=mode,
        )

    ######################################################
    # 以下提出用
    ######################################################
    data = pd.DataFrame(
         [(path.stem, *path.stem.split("_"), path) for path in Path(TEST_AUDIO_ROOT).glob("*.ogg")],
        columns = ["filename", "id", "site", "date", "filepath"]
    )
    LABEL_IDS = bird_recognition.datasets.get_bird_label_to_index()
    INV_LABEL_IDS = bird_recognition.datasets.get_bird_index_to_label()
    test_data = BirdCLEFDataset(data=data)

    for checkpoint_path in config.checkpoint_paths:
        prob_filepath = config.get_prob_filepath_from_checkpoint(checkpoint_path)
        if not os.path.exists(prob_filepath):
            nets = [load_net(checkpoint_path.as_posix())]
            pred_probas = predict(nets, test_data, names=False)
            if TARGET_PATH:
                df = pd.read_csv(TARGET_PATH, usecols=["row_id", "birds"])
            else:
                df = pd.read_csv(SAMPLE_SUB_PATH, usecols=["row_id", "birds"])
            df["audio_id"] = df["row_id"].apply(lambda _: int(_.split("_")[0]))
            df["site"] = df["row_id"].apply(lambda _: _.split("_")[1])
            df["seconds"] = df["row_id"].apply(lambda _: int(_.split("_")[2]))
            assert len(data) == len(pred_probas)
            n = len(data)
            audio_id_to_date = {}
            audio_id_to_site = {}
            for filepath in TEST_AUDIO_ROOT.glob("*.ogg"):
                audio_id, site, date = os.path.basename(filepath).replace(".ogg", "").split("_")
                audio_id = int(audio_id)
                audio_id_to_date[audio_id] = date
                audio_id_to_site[audio_id] = site
            dfs = []
            for i in range(n):
                row = data.iloc[i]
                audio_id = int(row["id"])
                pred = pred_probas[i]
                _df = pd.DataFrame(pred.to("cpu").numpy())
                _df.columns = [INV_LABEL_IDS[j] for j in range(_df.shape[1])]
                _df["audio_id"] = audio_id
                _df["date"] = audio_id_to_date[audio_id]
                _df["site"] = audio_id_to_site[audio_id]
                _df["seconds"] = [(j+1)*5 for j in range(120)]
                dfs.append(_df)
            prob_df = pd.concat(dfs)
            prob_df = pd.merge(prob_df, df, how="left", on=["site", "audio_id", "seconds"])
            print(f"Save to {prob_filepath}")
            prob_df.to_csv(prob_filepath, index=False)

    # 予測結果のアンサンブ
    prob_df = pd.read_csv(
        config.get_prob_filepath_from_checkpoint(config.checkpoint_paths[0])
    )
    if len(config.checkpoint_paths) > 1:
        columns = bird_recognition.datasets.get_bird_columns()
        for checkpoint_path in config.checkpoint_paths[1:]:
            _df = pd.read_csv(
                config.get_prob_filepath_from_checkpoint(checkpoint_path)
            )
            prob_df[columns] += _df[columns]
        prob_df[columns] /= len(config.checkpoint_paths)

    # 候補抽出
    candidate_df = bird_recognition.candidate_extraction.make_candidates(
        prob_df,
        num_spieces=config.num_spieces,
        num_candidates=config.num_candidates,
        max_distance=config.max_distance,
        num_prob=config.num_prob
    )
    # 特徴量の追加
    candidate_df = bird_recognition.feature_extraction.add_features(
        candidate_df,
        prob_df,
        max_distance=config.max_distance
    )

    if TARGET_PATH:
        optimize(
            candidate_df, 
            prob_df,
            num_kfolds=config.num_kfolds,
            weights_filepath_dict=config.weights_filepath_dict,
        )

    if config.check_baseline:
        print("-" * 30)
        print("閾値でバサッと切ったCVスコア(参考値)")
        bird_recognition.baseline.calc_baseline(prob_df)

    submission_df = make_submission(
        candidate_df, 
        prob_df,
        num_kfolds=config.num_kfolds,
        th=config.threshold,
        weights_filepath_dict=config.weights_filepath_dict,
    )
    return submission_df


<|MERGE_RESOLUTION|>--- conflicted
+++ resolved
@@ -295,15 +295,11 @@
         "predictions": "birds"
     })
 
-<<<<<<< HEAD
 def run(training_config, config, prob_df, model_dict):
-=======
-def run(training_config, config, prob_df):
     ####################################################
     # テーブルコンペ部分のモデルの訓練
     # 外部モデルが指定されているならスキップできるとかにする? 
     ####################################################
->>>>>>> 7e897ee8
     if training_config.min_rating:
         print("before: %d" % len(prob_df))
         prob_df = prob_df[prob_df["rating"] >= 3.0].reset_index(drop=True)
