from typing import List
import numpy as np
import pandas as pd
from sklearn.model_selection import StratifiedGroupKFold
from sklearn.metrics import accuracy_score, f1_score, recall_score, precision_score
import xgboost as xgb
import pickle
from . import metrics
from . import datasets
from . import feature_extraction
from catboost import CatBoostClassifier
from catboost import Pool
from imblearn.over_sampling import RandomOverSampler
import lightgbm as lgb


def train(
    candidate_df:pd.DataFrame,
    df:pd.DataFrame,
    num_kfolds:int,
    weight_rate:float=2.5,
    xgb_params:dict=None,
    verbose:bool=False,
    mode=None,
    sampling_strategy:float=1.0,
    random_state:int=777
):
    if xgb_params is None:
        xgb_params = {
            "objective": "binary:logistic",
            "tree_method": 'gpu_hist'
        }
    feature_names = feature_extraction.get_feature_names()
    if verbose:
        print("features", feature_names)
    X = candidate_df[feature_names].values
    y = candidate_df["target"].values
    groups = candidate_df["audio_id"]
    kf = StratifiedGroupKFold(n_splits=num_kfolds)
    for kfold_index, (_, valid_index) in enumerate(kf.split(X, y, groups)):
        candidate_df.loc[valid_index, "fold"] = kfold_index
    oofa = np.zeros(len(y), dtype=np.float32)
    for kfold_index in range(num_kfolds):
        train_index = candidate_df[candidate_df["fold"] != kfold_index].index
        valid_index = candidate_df[candidate_df["fold"] == kfold_index].index
        X_train, y_train = X[train_index], y[train_index]
        X_valid, y_valid = X[valid_index], y[valid_index]

        #----------------------------------------------------------------------
<<<<<<< HEAD
        if mode=="xgb" or mode=='lgbm' or mode=='cat' or mode=='tab':
            if sampling_strategy is not None:
                # 正例を10％まであげる
                ros = RandomOverSampler(
                    sampling_strategy=sampling_strategy,
                    random_state=random_state
                )
                # 学習用データに反映
                X_train, y_train = ros.fit_resample(X_train, y_train)
                print("Resampled. positive ratio: %.4f" % np.mean(y_train))            
=======
        if mode=='lgbm' or mode=='cat' or mode=='tab':
            # 正例を10％まであげる
            ros = RandomOverSampler(
                sampling_strategy=sampling_strategy,
                random_state=random_state
            )
            # 学習用データに反映
            X_train, y_train = ros.fit_resample(X_train, y_train)

>>>>>>> 2a96285a
        if mode=='lgbm':
            dtrain = lgb.Dataset(X_train, label=y_train)
            dvalid = lgb.Dataset(X_valid, label=y_valid)
            params = {
                'objective': 'binary',
                'metric': 'binary_logloss',
                'device':'gpu',
            }
            model = lgb.train(
                params,
                dtrain,
                valid_sets=dvalid,
                verbose_eval=-1,
            )
            oofa[valid_index] = model.predict(X_valid.astype(np.float32))
            pickle.dump(model, open(f"lgbm_{kfold_index}.pkl", "wb"))

        elif mode=='cat':
            train_pool = Pool(X_train, label=y_train)
            valid_pool = Pool(X_valid, label=y_valid)
            model = CatBoostClassifier(
                loss_function='Logloss',
                task_type='GPU',
                random_seed=random_state,    
            )
            model.fit(train_pool, verbose=False)
            oofa[valid_index] = model.predict_proba(valid_pool)[:,1]
            pickle.dump(model, open(f"cat_{kfold_index}.pkl", "wb"))

        elif mode=='xgb':
            # 正例の重みを weight_rate, 負例を1にする
            sample_weight = np.ones(y_train.shape)
            sample_weight[y_train==1] = weight_rate
            sample_weight_val = np.ones(y_valid.shape)
            sample_weight_val[y_valid==1] = weight_rate
            sample_weight_eval_set = [sample_weight, sample_weight_val]
            clf = xgb.XGBClassifier(**xgb_params)
            clf.fit(
                X_train, y_train,
                eval_set = [
                    (X_train, y_train),
                    (X_valid, y_valid)
                ],
                eval_metric             = "logloss",
                verbose                 = 10, # None,
                early_stopping_rounds   = 20,
                sample_weight           = sample_weight,
                sample_weight_eval_set  = sample_weight_eval_set,
            )
            pickle.dump(clf, open(f"xgb_{kfold_index}.pkl", "wb"))
            oofa[valid_index] = clf.predict_proba(X_valid)[:,1]
        #----------------------------------------------------------------------

    def f(th):
        _df = candidate_df[oofa > th]
        if len(_df) == 0:
            return 0
        _gdf = _df.groupby(
            ["audio_id", "seconds"],
            as_index=False
        )["label"].apply(lambda _: " ".join(_))
        df2 = pd.merge(
            df[["audio_id", "seconds", "birds"]],
            _gdf,
            how="left",
            on=["audio_id", "seconds"]
        )
        df2.loc[df2["label"].isnull(), "label"] = "nocall"
        return df2.apply(
            lambda _: metrics.get_metrics(_["birds"], _["label"])["f1"],
            axis=1
        ).mean()

    lb, ub = 0, 1
    for k in range(30):
        th1 = (2*lb + ub) / 3
        th2 = (lb + 2*ub) / 3
        if f(th1) < f(th2):
            lb = th1
        else:
            ub = th2
    th = (lb + ub) / 2
    print("best th: %.4f" % th)
    print("best F1: %.4f" % f(th))
    if verbose:
        oof = (oofa > th).astype(int)
        print("[details] Call or No call classirication")
        print("binary F1: %.4f" % f1_score(y, oof))
        print("gt positive ratio: %.4f" % np.mean(y))
        print("oof positive ratio: %.4f" % np.mean(oof))
        print("Accuracy: %.4f" % accuracy_score(y, oof))
        print("Recall: %.4f" % recall_score(y, oof))
        print("Precision: %.4f" % precision_score(y, oof))

<|MERGE_RESOLUTION|>--- conflicted
+++ resolved
@@ -47,7 +47,6 @@
         X_valid, y_valid = X[valid_index], y[valid_index]
 
         #----------------------------------------------------------------------
-<<<<<<< HEAD
         if mode=="xgb" or mode=='lgbm' or mode=='cat' or mode=='tab':
             if sampling_strategy is not None:
                 # 正例を10％まであげる
@@ -57,18 +56,7 @@
                 )
                 # 学習用データに反映
                 X_train, y_train = ros.fit_resample(X_train, y_train)
-                print("Resampled. positive ratio: %.4f" % np.mean(y_train))            
-=======
-        if mode=='lgbm' or mode=='cat' or mode=='tab':
-            # 正例を10％まであげる
-            ros = RandomOverSampler(
-                sampling_strategy=sampling_strategy,
-                random_state=random_state
-            )
-            # 学習用データに反映
-            X_train, y_train = ros.fit_resample(X_train, y_train)
-
->>>>>>> 2a96285a
+                print("Resampled. positive ratio: %.4f" % np.mean(y_train))
         if mode=='lgbm':
             dtrain = lgb.Dataset(X_train, label=y_train)
             dvalid = lgb.Dataset(X_valid, label=y_valid)
