from typing import List
import numpy as np
import pandas as pd
from sklearn.model_selection import StratifiedGroupKFold
from sklearn.metrics import accuracy_score, f1_score, recall_score, precision_score
import xgboost as xgb
import pickle
from . import metrics
from . import datasets
from . import feature_extraction
from catboost import CatBoostClassifier
from catboost import Pool
from imblearn.over_sampling import RandomOverSampler
import lightgbm as lgb

import os
import random

import numpy as np
import tensorflow as tf
import torch


def seed_everything(seed=1234):
    random.seed(seed)
    os.environ['PYTHONHASHSEED'] = str(seed)
    np.random.seed(seed)
    tf.random.set_seed(seed)
    torch.manual_seed(seed)
    torch.cuda.manual_seed(seed)
    torch.backends.cudnn.deterministic = True
    
def train(
    candidate_df:pd.DataFrame,
    df:pd.DataFrame,
    candidate_df_soundscapes:pd.DataFrame,
    df_soundscapes:pd.DataFrame,
    num_kfolds:int,
    weight_rate:float=2.5,
    xgb_params:dict=None,
    verbose:bool=False,
    mode=None,
    sampling_strategy:float=1.0,
    random_state:int=777
):
    seed_everything(random_state)
    
    if xgb_params is None:
        xgb_params = {
            "objective": "binary:logistic",
            "tree_method": 'gpu_hist'
        }
    feature_names = feature_extraction.get_feature_names()
    if verbose:
        print("features", feature_names)
        
        
    # short audio の  k fold
    groups = candidate_df["audio_id"]
    candidate_df["is_soundscapes"] = False
    df["is_soundscapes"] = False
    kf = StratifiedGroupKFold(n_splits=num_kfolds)
    for kfold_index, (_, valid_index) in enumerate(kf.split(candidate_df[feature_names].values, candidate_df["target"].values, groups)):
        candidate_df.loc[valid_index, "fold"] = kfold_index
        
    # sound scape の  k fold
    groups = candidate_df_soundscapes["audio_id"]
    candidate_df_soundscapes["is_soundscapes"] = True
    df_soundscapes["is_soundscapes"] = True
    kf = StratifiedGroupKFold(n_splits=num_kfolds)
    for kfold_index, (_, valid_index) in enumerate(kf.split(candidate_df_soundscapes[feature_names].values, 
                                                            candidate_df_soundscapes["target"].values, groups)):
        candidate_df_soundscapes.loc[valid_index, "fold"] = kfold_index 
        
    # 結合
    candidate_df = pd.concat([candidate_df, candidate_df_soundscapes]).reset_index(drop=True)
    df = pd.concat([df, df_soundscapes]).reset_index(drop=True)
        
    X = candidate_df[feature_names].values
    y = candidate_df["target"].values
    oofa = np.zeros(len(y), dtype=np.float32)
    
    for kfold_index in range(num_kfolds):
        train_index = candidate_df[candidate_df["fold"] != kfold_index].index
        valid_index = candidate_df[candidate_df["fold"] == kfold_index].index
        X_train, y_train = X[train_index], y[train_index]
        X_valid, y_valid = X[valid_index], y[valid_index]
        
        #----------------------------------------------------------------------
        if mode=="xgb" or mode=='lgbm' or mode=='cat' or mode=='tab':
            if sampling_strategy is not None:
                # 正例を10％まであげる
                ros = RandomOverSampler(
                    sampling_strategy=sampling_strategy,
                    random_state=random_state
                )
                # 学習用データに反映
                X_train, y_train = ros.fit_resample(X_train, y_train)
                print("Resampled. positive ratio: %.4f" % np.mean(y_train))
        if mode=='lgbm':
            dtrain = lgb.Dataset(X_train, label=y_train)
            dvalid = lgb.Dataset(X_valid, label=y_valid)
            params = {
                'objective': 'binary',
                'metric': 'binary_logloss',
                'device':'gpu',
            }
            model = lgb.train(
                params,
                dtrain,
                valid_sets=dvalid,
                verbose_eval=-1,
            )
            oofa[valid_index] = model.predict(X_valid.astype(np.float32))
            pickle.dump(model, open(f"lgbm_{kfold_index}.pkl", "wb"))

        elif mode=='cat':
            train_pool = Pool(X_train, label=y_train)
            valid_pool = Pool(X_valid, label=y_valid)
<<<<<<< HEAD
            model = CatBoostClassifier(iterations=1000, loss_function='Logloss', task_type='GPU')
            model.fit(train_pool, eval_set=valid_pool, verbose=100, early_stopping_rounds=100)
=======
            model = CatBoostClassifier(
                loss_function='Logloss',
                task_type='GPU',
                random_seed=random_state,    
            )
            model.fit(train_pool, verbose=False)
>>>>>>> b9fe0090
            oofa[valid_index] = model.predict_proba(valid_pool)[:,1]
            pickle.dump(model, open(f"cat_{kfold_index}.pkl", "wb"))

        elif mode=='xgb':
            # 正例の重みを weight_rate, 負例を1にする
            sample_weight = np.ones(y_train.shape)
            sample_weight[y_train==1] = weight_rate
            sample_weight_val = np.ones(y_valid.shape)
            sample_weight_val[y_valid==1] = weight_rate
            sample_weight_eval_set = [sample_weight, sample_weight_val]
            clf = xgb.XGBClassifier(**xgb_params)
            clf.fit(
                X_train, y_train,
                eval_set = [
                    (X_train, y_train),
                    (X_valid, y_valid)
                ],
                eval_metric             = "logloss",
                verbose                 = 10, # None,
                early_stopping_rounds   = 20,
                sample_weight           = sample_weight,
                sample_weight_eval_set  = sample_weight_eval_set,
            )
            pickle.dump(clf, open(f"xgb_{kfold_index}.pkl", "wb"))
            oofa[valid_index] = clf.predict_proba(X_valid)[:,1]
        #----------------------------------------------------------------------

    def f(th, only_soundscapes = False):
        _df = candidate_df[(candidate_df["is_soundscapes"]==only_soundscapes) & (oofa > th)]
        if len(_df) == 0:
            return 0
        _gdf = _df.groupby(
            ["audio_id", "seconds"],
            as_index=False
        )["label"].apply(lambda _: " ".join(_))
        df2 = pd.merge(
            df.loc[df["is_soundscapes"]==only_soundscapes, ["audio_id", "seconds", "birds"]],
            _gdf,
            how="left",
            on=["audio_id", "seconds"]
        )
        df2.loc[df2["label"].isnull(), "label"] = "nocall"
        return df2.apply(
            lambda _: metrics.get_metrics(_["birds"], _["label"])["f1"],
            axis=1
        ).mean()


    print("-"*30)
    print(f"#short audio (len:{ len(candidate_df[candidate_df['is_soundscapes']==False]) }) でのスコア")
    lb, ub = 0, 1
    for k in range(30):
        th1 = (2*lb + ub) / 3
        th2 = (lb + 2*ub) / 3
        if f(th1) < f(th2):
            lb = th1
        else:
            ub = th2
    th = (lb + ub) / 2
    print("best th: %.4f" % th)
    print("best F1: %.4f" % f(th))
    if verbose:
        oof = (oofa > th).astype(int)
        print("[details] Call or No call classirication")
        print("binary F1: %.4f" % f1_score(y, oof))
        print("gt positive ratio: %.4f" % np.mean(y))
        print("oof positive ratio: %.4f" % np.mean(oof))
        print("Accuracy: %.4f" % accuracy_score(y, oof))
        print("Recall: %.4f" % recall_score(y, oof))
        print("Precision: %.4f" % precision_score(y, oof))


    print("-"*30)
    print(f"#sound_scapes oof (len:{len(candidate_df_soundscapes)}) でのスコア")
    lb, ub = 0, 1
    for k in range(30):
        th1 = (2*lb + ub) / 3
        th2 = (lb + 2*ub) / 3
        if f(th1,only_soundscapes=True) < f(th2,only_soundscapes=True):
            lb = th1
        else:
            ub = th2
    th = (lb + ub) / 2
    print("best th: %.4f" % th)
    print("best F1: %.4f" % f(th,only_soundscapes=True))
    if verbose:
        y_soundscapes = y[candidate_df["is_soundscapes"]]
        oofa_soundscapes = oofa[candidate_df["is_soundscapes"]]
        oof = (oofa_soundscapes > th).astype(int)
        print("[details] Call or No call classirication")
        print("binary F1: %.4f" % f1_score(y_soundscapes, oof))
        print("gt positive ratio: %.4f" % np.mean(y_soundscapes))
        print("oof positive ratio: %.4f" % np.mean(oof))
        print("Accuracy: %.4f" % accuracy_score(y_soundscapes, oof))
        print("Recall: %.4f" % recall_score(y_soundscapes, oof))
        print("Precision: %.4f" % precision_score(y_soundscapes, oof))
        <|MERGE_RESOLUTION|>--- conflicted
+++ resolved
@@ -36,7 +36,7 @@
     candidate_df_soundscapes:pd.DataFrame,
     df_soundscapes:pd.DataFrame,
     num_kfolds:int,
-    weight_rate:float=2.5,
+    weight_rate:float=1.0,
     xgb_params:dict=None,
     verbose:bool=False,
     mode=None,
@@ -57,37 +57,25 @@
         
     # short audio の  k fold
     groups = candidate_df["audio_id"]
-    candidate_df["is_soundscapes"] = False
-    df["is_soundscapes"] = False
     kf = StratifiedGroupKFold(n_splits=num_kfolds)
     for kfold_index, (_, valid_index) in enumerate(kf.split(candidate_df[feature_names].values, candidate_df["target"].values, groups)):
         candidate_df.loc[valid_index, "fold"] = kfold_index
-        
-    # sound scape の  k fold
-    groups = candidate_df_soundscapes["audio_id"]
-    candidate_df_soundscapes["is_soundscapes"] = True
-    df_soundscapes["is_soundscapes"] = True
-    kf = StratifiedGroupKFold(n_splits=num_kfolds)
-    for kfold_index, (_, valid_index) in enumerate(kf.split(candidate_df_soundscapes[feature_names].values, 
-                                                            candidate_df_soundscapes["target"].values, groups)):
-        candidate_df_soundscapes.loc[valid_index, "fold"] = kfold_index 
-        
-    # 結合
-    candidate_df = pd.concat([candidate_df, candidate_df_soundscapes]).reset_index(drop=True)
-    df = pd.concat([df, df_soundscapes]).reset_index(drop=True)
-        
+                        
     X = candidate_df[feature_names].values
     y = candidate_df["target"].values
-    oofa = np.zeros(len(y), dtype=np.float32)
+    oofa = np.zeros(len(candidate_df_soundscapes), dtype=np.float32)
     
     for kfold_index in range(num_kfolds):
+        print(f"fold {kfold_index}")
         train_index = candidate_df[candidate_df["fold"] != kfold_index].index
         valid_index = candidate_df[candidate_df["fold"] == kfold_index].index
         X_train, y_train = X[train_index], y[train_index]
-        X_valid, y_valid = X[valid_index], y[valid_index]
-        
+        #X_valid, y_valid = X[valid_index], y[valid_index]
+        X_valid, y_valid = candidate_df_soundscapes[feature_names].values, candidate_df_soundscapes["target"].values
+
+        '''
         #----------------------------------------------------------------------
-        if mode=="xgb" or mode=='lgbm' or mode=='cat' or mode=='tab':
+        if mode=='lgbm' or mode=='cat':
             if sampling_strategy is not None:
                 # 正例を10％まであげる
                 ros = RandomOverSampler(
@@ -97,6 +85,7 @@
                 # 学習用データに反映
                 X_train, y_train = ros.fit_resample(X_train, y_train)
                 print("Resampled. positive ratio: %.4f" % np.mean(y_train))
+        '''
         if mode=='lgbm':
             dtrain = lgb.Dataset(X_train, label=y_train)
             dvalid = lgb.Dataset(X_valid, label=y_valid)
@@ -109,26 +98,23 @@
                 params,
                 dtrain,
                 valid_sets=dvalid,
-                verbose_eval=-1,
+                num_boost_round=200,
+                early_stopping_rounds=20,
+                verbose_eval=20,
             )
-            oofa[valid_index] = model.predict(X_valid.astype(np.float32))
+            oofa += model.predict(X_valid.astype(np.float32))/num_kfolds
             pickle.dump(model, open(f"lgbm_{kfold_index}.pkl", "wb"))
 
         elif mode=='cat':
             train_pool = Pool(X_train, label=y_train)
             valid_pool = Pool(X_valid, label=y_valid)
-<<<<<<< HEAD
-            model = CatBoostClassifier(iterations=1000, loss_function='Logloss', task_type='GPU')
-            model.fit(train_pool, eval_set=valid_pool, verbose=100, early_stopping_rounds=100)
-=======
             model = CatBoostClassifier(
                 loss_function='Logloss',
                 task_type='GPU',
                 random_seed=random_state,    
             )
-            model.fit(train_pool, verbose=False)
->>>>>>> b9fe0090
-            oofa[valid_index] = model.predict_proba(valid_pool)[:,1]
+            model.fit(train_pool, eval_set=[valid_pool], use_best_model=True, verbose=100)
+            oofa+= model.predict_proba(valid_pool)[:,1]/num_kfolds
             pickle.dump(model, open(f"cat_{kfold_index}.pkl", "wb"))
 
         elif mode=='xgb':
@@ -146,17 +132,17 @@
                     (X_valid, y_valid)
                 ],
                 eval_metric             = "logloss",
-                verbose                 = 10, # None,
-                early_stopping_rounds   = 20,
+                verbose                 = 20, # None,
+                early_stopping_rounds   = 100,
                 sample_weight           = sample_weight,
                 sample_weight_eval_set  = sample_weight_eval_set,
             )
             pickle.dump(clf, open(f"xgb_{kfold_index}.pkl", "wb"))
-            oofa[valid_index] = clf.predict_proba(X_valid)[:,1]
+            oofa+= clf.predict_proba(X_valid)[:,1]/num_kfolds
         #----------------------------------------------------------------------
 
-    def f(th, only_soundscapes = False):
-        _df = candidate_df[(candidate_df["is_soundscapes"]==only_soundscapes) & (oofa > th)]
+    def f(th):
+        _df = candidate_df_soundscapes[(oofa > th)]
         if len(_df) == 0:
             return 0
         _gdf = _df.groupby(
@@ -164,7 +150,7 @@
             as_index=False
         )["label"].apply(lambda _: " ".join(_))
         df2 = pd.merge(
-            df.loc[df["is_soundscapes"]==only_soundscapes, ["audio_id", "seconds", "birds"]],
+            df_soundscapes[["audio_id", "seconds", "birds"]],
             _gdf,
             how="left",
             on=["audio_id", "seconds"]
@@ -177,7 +163,7 @@
 
 
     print("-"*30)
-    print(f"#short audio (len:{ len(candidate_df[candidate_df['is_soundscapes']==False]) }) でのスコア")
+    print(f"#sound_scapes (len:{len(candidate_df_soundscapes)}) でのスコア")
     lb, ub = 0, 1
     for k in range(30):
         th1 = (2*lb + ub) / 3
@@ -190,33 +176,8 @@
     print("best th: %.4f" % th)
     print("best F1: %.4f" % f(th))
     if verbose:
+        y_soundscapes =  candidate_df_soundscapes["target"].values
         oof = (oofa > th).astype(int)
-        print("[details] Call or No call classirication")
-        print("binary F1: %.4f" % f1_score(y, oof))
-        print("gt positive ratio: %.4f" % np.mean(y))
-        print("oof positive ratio: %.4f" % np.mean(oof))
-        print("Accuracy: %.4f" % accuracy_score(y, oof))
-        print("Recall: %.4f" % recall_score(y, oof))
-        print("Precision: %.4f" % precision_score(y, oof))
-
-
-    print("-"*30)
-    print(f"#sound_scapes oof (len:{len(candidate_df_soundscapes)}) でのスコア")
-    lb, ub = 0, 1
-    for k in range(30):
-        th1 = (2*lb + ub) / 3
-        th2 = (lb + 2*ub) / 3
-        if f(th1,only_soundscapes=True) < f(th2,only_soundscapes=True):
-            lb = th1
-        else:
-            ub = th2
-    th = (lb + ub) / 2
-    print("best th: %.4f" % th)
-    print("best F1: %.4f" % f(th,only_soundscapes=True))
-    if verbose:
-        y_soundscapes = y[candidate_df["is_soundscapes"]]
-        oofa_soundscapes = oofa[candidate_df["is_soundscapes"]]
-        oof = (oofa_soundscapes > th).astype(int)
         print("[details] Call or No call classirication")
         print("binary F1: %.4f" % f1_score(y_soundscapes, oof))
         print("gt positive ratio: %.4f" % np.mean(y_soundscapes))
@@ -224,4 +185,6 @@
         print("Accuracy: %.4f" % accuracy_score(y_soundscapes, oof))
         print("Recall: %.4f" % recall_score(y_soundscapes, oof))
         print("Precision: %.4f" % precision_score(y_soundscapes, oof))
+    print("-"*30)
+    print()
         